/*
 * Copyright 2002-2024 the original author or authors.
 *
 * Licensed under the Apache License, Version 2.0 (the "License");
 * you may not use this file except in compliance with the License.
 * You may obtain a copy of the License at
 *
 *      https://www.apache.org/licenses/LICENSE-2.0
 *
 * Unless required by applicable law or agreed to in writing, software
 * distributed under the License is distributed on an "AS IS" BASIS,
 * WITHOUT WARRANTIES OR CONDITIONS OF ANY KIND, either express or implied.
 * See the License for the specific language governing permissions and
 * limitations under the License.
 */

package org.springframework.jdbc;

import org.springframework.dao.IncorrectUpdateSemanticsDataAccessException;

/**
 * Exception thrown when a JDBC update affects an unexpected number of rows.
<<<<<<< HEAD
 * Typically, we expect an update to affect a single row, meaning it's an
=======
 * Typically, we expect an update to affect a single row, meaning it is an
>>>>>>> 4dc3eac8
 * error if it affects multiple rows.
 *
 * @author Rod Johnson
 * @author Juergen Hoeller
 */
@SuppressWarnings("serial")
public class JdbcUpdateAffectedIncorrectNumberOfRowsException extends IncorrectUpdateSemanticsDataAccessException {

	/** Number of rows that should have been affected. */
	private final int expected;

	/** Number of rows that actually were affected. */
	private final int actual;


	/**
	 * Constructor for JdbcUpdateAffectedIncorrectNumberOfRowsException.
	 * @param sql the SQL we were trying to execute
	 * @param expected the expected number of rows affected
	 * @param actual the actual number of rows affected
	 */
	public JdbcUpdateAffectedIncorrectNumberOfRowsException(String sql, int expected, int actual) {
		super("SQL update '" + sql + "' affected " + actual + " rows, not " + expected + " as expected");
		this.expected = expected;
		this.actual = actual;
	}


	/**
	 * Return the number of rows that should have been affected.
	 */
	public int getExpectedRowsAffected() {
		return this.expected;
	}

	/**
	 * Return the number of rows that have actually been affected.
	 */
	public int getActualRowsAffected() {
		return this.actual;
	}

	@Override
	public boolean wasDataUpdated() {
		return (getActualRowsAffected() > 0);
	}

}<|MERGE_RESOLUTION|>--- conflicted
+++ resolved
@@ -20,11 +20,7 @@
 
 /**
  * Exception thrown when a JDBC update affects an unexpected number of rows.
-<<<<<<< HEAD
- * Typically, we expect an update to affect a single row, meaning it's an
-=======
  * Typically, we expect an update to affect a single row, meaning it is an
->>>>>>> 4dc3eac8
  * error if it affects multiple rows.
  *
  * @author Rod Johnson
