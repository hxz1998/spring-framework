--- conflicted
+++ resolved
@@ -6,12 +6,8 @@
 	id 'com.github.bjornvester.xjc' version '1.8.2' apply false
 	id 'com.gradleup.shadow' version "9.2.2" apply false
 	id 'me.champeau.jmh' version '0.7.2' apply false
-<<<<<<< HEAD
-	id 'io.spring.nullability' version '0.0.4' apply false
+	id 'io.spring.nullability' version '0.0.6' apply false
     id 'org.barfuin.gradle.taskinfo' version '2.1.0'
-=======
-	id 'io.spring.nullability' version '0.0.6' apply false
->>>>>>> b85993c7
 }
 
 ext {
