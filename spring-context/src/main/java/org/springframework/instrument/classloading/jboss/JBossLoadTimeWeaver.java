/*
 * Copyright 2002-2024 the original author or authors.
 *
 * Licensed under the Apache License, Version 2.0 (the "License");
 * you may not use this file except in compliance with the License.
 * You may obtain a copy of the License at
 *
 *      https://www.apache.org/licenses/LICENSE-2.0
 *
 * Unless required by applicable law or agreed to in writing, software
 * distributed under the License is distributed on an "AS IS" BASIS,
 * WITHOUT WARRANTIES OR CONDITIONS OF ANY KIND, either express or implied.
 * See the License for the specific language governing permissions and
 * limitations under the License.
 */

package org.springframework.instrument.classloading.jboss;

import java.lang.instrument.ClassFileTransformer;
import java.lang.reflect.Constructor;
import java.lang.reflect.Field;
import java.lang.reflect.Method;

import org.springframework.instrument.classloading.LoadTimeWeaver;
import org.springframework.instrument.classloading.SimpleThrowawayClassLoader;
import org.springframework.lang.Nullable;
import org.springframework.util.Assert;
import org.springframework.util.ClassUtils;
import org.springframework.util.ReflectionUtils;
import org.springframework.util.function.ThrowingFunction;

/**
 * {@link LoadTimeWeaver} implementation for JBoss's instrumentable ClassLoader.
 * Thanks to Ales Justin and Marius Bogoevici for the initial prototype.
 *
<<<<<<< HEAD
 * <p>This weaver supports WildFly 13+.
=======
 * <p>This weaver supports WildFly 13-23 (DelegatingClassFileTransformer) as well as
 * WildFly 24+ (DelegatingClassTransformer), as of Spring Framework 6.1.15.
>>>>>>> e235e661
 *
 * @author Costin Leau
 * @author Juergen Hoeller
 * @since 3.0
 */
public class JBossLoadTimeWeaver implements LoadTimeWeaver {

	private static final String LEGACY_DELEGATING_TRANSFORMER_CLASS_NAME =
			"org.jboss.as.server.deployment.module.DelegatingClassFileTransformer";

	private static final String DELEGATING_TRANSFORMER_CLASS_NAME =
			"org.jboss.as.server.deployment.module.DelegatingClassTransformer";

	private static final String CLASS_TRANSFORMER_CLASS_NAME =
			"org.jboss.modules.ClassTransformer";

	private static final String WRAPPER_TRANSFORMER_CLASS_NAME =
			"org.jboss.modules.JLIClassTransformer";


	private final ClassLoader classLoader;

	private final Object delegatingTransformer;

	private final Method addTransformer;

	private final ThrowingFunction<Object, Object> adaptTransformer;


	/**
	 * Create a new instance of the {@link JBossLoadTimeWeaver} class using
	 * the default {@link ClassLoader class loader}.
	 * @see org.springframework.util.ClassUtils#getDefaultClassLoader()
	 */
	public JBossLoadTimeWeaver() {
		this(ClassUtils.getDefaultClassLoader());
	}

	/**
	 * Create a new instance of the {@link JBossLoadTimeWeaver} class using
	 * the supplied {@link ClassLoader}.
	 * @param classLoader the {@code ClassLoader} to delegate to for weaving
	 */
	public JBossLoadTimeWeaver(@Nullable ClassLoader classLoader) {
		Assert.notNull(classLoader, "ClassLoader must not be null");
		this.classLoader = classLoader;

		try {
			Field transformer = ReflectionUtils.findField(classLoader.getClass(), "transformer");
			if (transformer == null) {
				throw new IllegalArgumentException("Could not find 'transformer' field on JBoss ClassLoader: " +
						classLoader.getClass().getName());
			}
			transformer.setAccessible(true);

			Object suggestedTransformer = transformer.get(classLoader);
			if (suggestedTransformer.getClass().getName().equals(WRAPPER_TRANSFORMER_CLASS_NAME)) {
				Field wrappedTransformer = ReflectionUtils.findField(suggestedTransformer.getClass(), "transformer");
				if (wrappedTransformer == null) {
					throw new IllegalArgumentException(
							"Could not find 'transformer' field on JBoss JLIClassTransformer: " +
							suggestedTransformer.getClass().getName());
				}
				wrappedTransformer.setAccessible(true);
				suggestedTransformer = wrappedTransformer.get(suggestedTransformer);
			}

			Class<?> transformerType = ClassFileTransformer.class;
			if (suggestedTransformer.getClass().getName().equals(LEGACY_DELEGATING_TRANSFORMER_CLASS_NAME)) {
				this.adaptTransformer = (t -> t);
			}
			else if (suggestedTransformer.getClass().getName().equals(DELEGATING_TRANSFORMER_CLASS_NAME)) {
				transformerType = classLoader.loadClass(CLASS_TRANSFORMER_CLASS_NAME);
				Constructor<?> adaptedTransformer = classLoader.loadClass(WRAPPER_TRANSFORMER_CLASS_NAME)
						.getConstructor(ClassFileTransformer.class);
				this.adaptTransformer = adaptedTransformer::newInstance;
			}
			else {
				throw new IllegalStateException(
						"Transformer not of expected type DelegatingClass(File)Transformer: " +
						suggestedTransformer.getClass().getName());
			}
			this.delegatingTransformer = suggestedTransformer;

			Method addTransformer = ReflectionUtils.findMethod(this.delegatingTransformer.getClass(),
					"addTransformer", transformerType);
			if (addTransformer == null) {
				throw new IllegalArgumentException(
						"Could not find 'addTransformer' method on JBoss DelegatingClass(File)Transformer: " +
						this.delegatingTransformer.getClass().getName());
			}
			addTransformer.setAccessible(true);
			this.addTransformer = addTransformer;
		}
		catch (Throwable ex) {
			throw new IllegalStateException("Could not initialize JBoss LoadTimeWeaver", ex);
		}
	}


	@Override
	public void addTransformer(ClassFileTransformer transformer) {
		try {
			this.addTransformer.invoke(this.delegatingTransformer, this.adaptTransformer.apply(transformer));
		}
		catch (Throwable ex) {
			throw new IllegalStateException("Could not add transformer on JBoss ClassLoader: " + this.classLoader, ex);
		}
	}

	@Override
	public ClassLoader getInstrumentableClassLoader() {
		return this.classLoader;
	}

	@Override
	public ClassLoader getThrowawayClassLoader() {
		return new SimpleThrowawayClassLoader(getInstrumentableClassLoader());
	}

}<|MERGE_RESOLUTION|>--- conflicted
+++ resolved
@@ -33,12 +33,8 @@
  * {@link LoadTimeWeaver} implementation for JBoss's instrumentable ClassLoader.
  * Thanks to Ales Justin and Marius Bogoevici for the initial prototype.
  *
-<<<<<<< HEAD
- * <p>This weaver supports WildFly 13+.
-=======
  * <p>This weaver supports WildFly 13-23 (DelegatingClassFileTransformer) as well as
  * WildFly 24+ (DelegatingClassTransformer), as of Spring Framework 6.1.15.
->>>>>>> e235e661
  *
  * @author Costin Leau
  * @author Juergen Hoeller
