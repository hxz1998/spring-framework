--- conflicted
+++ resolved
@@ -145,21 +145,11 @@
 	private static final boolean JNDI_PRESENT = ClassUtils.isPresent(
 			"javax.naming.InitialContext", CommonAnnotationBeanPostProcessor.class.getClassLoader());
 
-<<<<<<< HEAD
-	private static final Set<Class<? extends Annotation>> resourceAnnotationTypes = CollectionUtils.newLinkedHashSet(3);
-
 	private static final @Nullable Class<? extends Annotation> JAKARTA_RESOURCE_TYPE;
-=======
-	@Nullable
-	private static final Class<? extends Annotation> jakartaResourceType;
-
-	@Nullable
-	private static final Class<? extends Annotation> javaxResourceType;
->>>>>>> 7adcd99e
 
 	private static final @Nullable Class<? extends Annotation> EJB_ANNOTATION_TYPE;
 
-	private static final Set<Class<? extends Annotation>> resourceAnnotationTypes = CollectionUtils.newLinkedHashSet(3);
+	private static final Set<Class<? extends Annotation>> resourceAnnotationTypes = CollectionUtils.newLinkedHashSet(2);
 
 	static {
 		JAKARTA_RESOURCE_TYPE = loadAnnotationType("jakarta.annotation.Resource");
