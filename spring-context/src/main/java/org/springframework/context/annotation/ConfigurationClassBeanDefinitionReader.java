--- conflicted
+++ resolved
@@ -195,33 +195,17 @@
 		AnnotationAttributes bean = AnnotationConfigUtils.attributesFor(metadata, Bean.class);
 		Assert.state(bean != null, "No @Bean annotation attributes");
 
-<<<<<<< HEAD
-		// Consider name and any aliases
+		// Consider name and any aliases.
 		String[] explicitNames = bean.getStringArray("name");
 		String beanName;
 		String localBeanName;
 		if (explicitNames.length > 0 && StringUtils.hasText(explicitNames[0])) {
 			beanName = explicitNames[0];
 			localBeanName = beanName;
-			// Register aliases even when overridden below
-			for (int i = 1; i < explicitNames.length; i++) {
-				this.registry.registerAlias(beanName, explicitNames[i]);
-			}
-=======
-		// Consider name and any aliases.
-		String[] explicitNames = bean.getStringArray("name");
-		String beanName;
-		if (explicitNames.length > 0) {
-			beanName = explicitNames[0];
 			// Register aliases even when overridden below.
 			for (int i = 1; i < explicitNames.length; i++) {
 				this.registry.registerAlias(beanName, explicitNames[i]);
 			}
-		}
-		else {
-			// Default bean name derived from method name.
-			beanName = methodName;
->>>>>>> 21807832
 		}
 		else {
 			// Default bean name derived from method name.
