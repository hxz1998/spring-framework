[[rest-client-access]]
= REST Clients

The Spring Framework provides the following choices for making calls to REST endpoints:

* xref:integration/rest-clients.adoc#rest-restclient[`RestClient`] -- synchronous client with a fluent API
* xref:integration/rest-clients.adoc#rest-webclient[`WebClient`] -- non-blocking, reactive client with fluent API
* xref:integration/rest-clients.adoc#rest-resttemplate[`RestTemplate`] -- synchronous client with template method API
* xref:integration/rest-clients.adoc#rest-http-interface[HTTP Interface Clients] -- annotated interface backed by generated proxy


[[rest-restclient]]
== `RestClient`

`RestClient` is a synchronous HTTP client that provides a fluent API to perform requests.
It serves as an abstraction over HTTP libraries, and handles conversion of HTTP request and response content to and from higher level Java objects.

=== Create a `RestClient`

`RestClient` has static `create` shortcut methods.
It also exposes a `builder()` with further options:

- select the HTTP library to use, see <<rest-request-factories>>
- configure message converters, see <<rest-message-conversion>>
- set a baseUrl
- set default request headers, cookies, path variables, API version
- configure an `ApiVersionInserter`
- register interceptors
- register request initializers

Once created, a `RestClient` is safe to use in multiple threads.

The below shows how to create or build a `RestClient`:

[tabs]
======
Java::
+
[source,java,indent=0,subs="verbatim"]
----
	RestClient defaultClient = RestClient.create();
	
	RestClient customClient = RestClient.builder()
		.requestFactory(new HttpComponentsClientHttpRequestFactory())
		.messageConverters(converters -> converters.add(new MyCustomMessageConverter()))
		.baseUrl("https://example.com")
		.defaultUriVariables(Map.of("variable", "foo"))
		.defaultHeader("My-Header", "Foo")
		.defaultCookie("My-Cookie", "Bar")
		.defaultVersion("1.2")
		.apiVersionInserter(ApiVersionInserter.fromHeader("API-Version").build())
		.requestInterceptor(myCustomInterceptor)
		.requestInitializer(myCustomInitializer)
		.build();
----

Kotlin::
+
[source,kotlin,indent=0,subs="verbatim"]
----
	val defaultClient = RestClient.create()
	
	val customClient = RestClient.builder()
		.requestFactory(HttpComponentsClientHttpRequestFactory())
		.messageConverters { converters -> converters.add(MyCustomMessageConverter()) }
		.baseUrl("https://example.com")
		.defaultUriVariables(mapOf("variable" to "foo"))
		.defaultHeader("My-Header", "Foo")
		.defaultCookie("My-Cookie", "Bar")
        .defaultVersion("1.2")
        .apiVersionInserter(ApiVersionInserter.fromHeader("API-Version").build())
		.requestInterceptor(myCustomInterceptor)
		.requestInitializer(myCustomInitializer)
		.build()
----
======

=== Use the `RestClient`

To perform an HTTP request, first specify the HTTP method to use.
Use the convenience methods like `get()`, `head()`, `post()`, and others, or `method(HttpMethod)`.

==== Request URL

Next, specify the request URI with the `uri` methods.
This is optional, and you can skip this step if you configured a baseUrl through the builder.
The URL is typically specified as a `String`, with optional URI template variables.
The following shows how to perform a request:

[tabs]
======
Java::
+
[source,java,indent=0,subs="verbatim,quotes"]
----
	int id = 42;
	restClient.get()
		.uri("https://example.com/orders/{id}", id)
		// ...
----

Kotlin::
+
[source,kotlin,indent=0,subs="verbatim,quotes"]
----
	val id = 42
	restClient.get()
		.uri("https://example.com/orders/{id}", id)
		// ...
----
======

A function can also be used for more controls, such as specifying xref:web/webmvc/mvc-uri-building.adoc[request parameters].

String URLs are encoded by default, but this can be changed by building a client with a custom `uriBuilderFactory`.
The URL can also be provided with a function or as a `java.net.URI`, both of which are not encoded.
For more details on working with and encoding URIs, see xref:web/webmvc/mvc-uri-building.adoc[URI Links].

==== Request headers and body

If necessary, the HTTP request can be manipulated by adding request headers with `header(String, String)`, `headers(Consumer<HttpHeaders>`, or with the convenience methods `accept(MediaType...)`, `acceptCharset(Charset...)` and so on.
For HTTP requests that can contain a body (`POST`, `PUT`, and `PATCH`), additional methods are available: `contentType(MediaType)`, and `contentLength(long)`.
You can set an API version for the request if the client is configured with `ApiVersionInserter`.

The request body itself can be set by `body(Object)`, which internally uses <<rest-message-conversion>>.
Alternatively, the request body can be set using a `ParameterizedTypeReference`, allowing you to use generics.
Finally, the body can be set to a callback function that writes to an `OutputStream`.

==== Retrieving the response

Once the request has been set up, it can be sent by chaining method calls after `retrieve()`.
For example, the response body can be accessed by using `retrieve().body(Class)` or `retrieve().body(ParameterizedTypeReference)` for parameterized types like lists.
The `body` method converts the response contents into various types – for instance, bytes can be converted into a `String`, JSON can be converted into objects using Jackson, and so on (see <<rest-message-conversion>>).

The response can also be converted into a `ResponseEntity`, giving access to the response headers as well as the body, with `retrieve().toEntity(Class)`

NOTE: Calling `retrieve()` by itself is a no-op and returns a `ResponseSpec`.
Applications must invoke a terminal operation on the `ResponseSpec` to have any side effect.
If consuming the response has no interest for your use case, you can use `retrieve().toBodilessEntity()`.

This sample shows how `RestClient` can be used to perform a simple `GET` request.

[tabs]
======
Java::
+
[source,java,indent=0,subs="verbatim,quotes"]
----
	String result = restClient.get() <1>
		.uri("https://example.com") <2>
		.retrieve() <3>
		.body(String.class); <4>
	
	System.out.println(result); <5>
----
<1> Set up a GET request
<2> Specify the URL to connect to
<3> Retrieve the response
<4> Convert the response into a string
<5> Print the result

Kotlin::
+
[source,kotlin,indent=0,subs="verbatim,quotes"]
----
	val result= restClient.get() <1>
		.uri("https://example.com") <2>
		.retrieve() <3>
		.body<String>() <4>
	
	println(result) <5>
----
<1> Set up a GET request
<2> Specify the URL to connect to
<3> Retrieve the response
<4> Convert the response into a string
<5> Print the result
======

Access to the response status code and headers is provided through `ResponseEntity`:

[tabs]
======
Java::
+
[source,java,indent=0,subs="verbatim,quotes"]
----
	ResponseEntity<String> result = restClient.get() <1>
		.uri("https://example.com") <1>
		.retrieve()
		.toEntity(String.class); <2>
	
	System.out.println("Response status: " + result.getStatusCode()); <3>
	System.out.println("Response headers: " + result.getHeaders()); <3>
	System.out.println("Contents: " + result.getBody()); <3>
----
<1> Set up a GET request for the specified URL
<2> Convert the response into a `ResponseEntity`
<3> Print the result

Kotlin::
+
[source,kotlin,indent=0,subs="verbatim,quotes"]
----
	val result = restClient.get() <1>
		.uri("https://example.com") <1>
		.retrieve()
		.toEntity<String>() <2>
	
	println("Response status: " + result.statusCode) <3>
	println("Response headers: " + result.headers) <3>
	println("Contents: " + result.body) <3>
----
<1> Set up a GET request for the specified URL
<2> Convert the response into a `ResponseEntity`
<3> Print the result
======

`RestClient` can convert JSON to objects, using the Jackson library.
Note the usage of URI variables in this sample and that the `Accept` header is set to JSON.

[tabs]
======
Java::
+
[source,java,indent=0,subs="verbatim,quotes"]
----
	int id = ...;
	Pet pet = restClient.get()
		.uri("https://petclinic.example.com/pets/{id}", id) <1>
		.accept(APPLICATION_JSON) <2>
		.retrieve()
		.body(Pet.class); <3>
----
<1> Using URI variables
<2> Set the `Accept` header to `application/json`
<3> Convert the JSON response into a `Pet` domain object

Kotlin::
+
[source,kotlin,indent=0,subs="verbatim,quotes"]
----
	val id = ...
	val pet = restClient.get()
		.uri("https://petclinic.example.com/pets/{id}", id) <1>
		.accept(APPLICATION_JSON) <2>
		.retrieve()
		.body<Pet>() <3>
----
<1> Using URI variables
<2> Set the `Accept` header to `application/json`
<3> Convert the JSON response into a `Pet` domain object
======

In the next sample, `RestClient` is used to perform a POST request that contains JSON, which again is converted using Jackson.

[tabs]
======
Java::
+
[source,java,indent=0,subs="verbatim,quotes"]
----
	Pet pet = ... <1>
	ResponseEntity<Void> response = restClient.post() <2>
		.uri("https://petclinic.example.com/pets/new") <2>
		.contentType(APPLICATION_JSON) <3>
		.body(pet) <4>
		.retrieve()
		.toBodilessEntity(); <5>
----
<1> Create a `Pet` domain object
<2> Set up a POST request, and the URL to connect to
<3> Set the `Content-Type` header to `application/json`
<4> Use `pet` as the request body
<5> Convert the response into a response entity with no body.

Kotlin::
+
[source,kotlin,indent=0,subs="verbatim,quotes"]
----
	val pet: Pet = ... <1>
	val response = restClient.post() <2>
		.uri("https://petclinic.example.com/pets/new") <2>
		.contentType(APPLICATION_JSON) <3>
		.body(pet) <4>
		.retrieve()
		.toBodilessEntity() <5>
----
<1> Create a `Pet` domain object
<2> Set up a POST request, and the URL to connect to
<3> Set the `Content-Type` header to `application/json`
<4> Use `pet` as the request body
<5> Convert the response into a response entity with no body.
======

==== Error handling

By default, `RestClient` throws a subclass of `RestClientException` when retrieving a response with a 4xx or 5xx status code.
This behavior can be overridden using `onStatus`.

[tabs]
======
Java::
+
[source,java,indent=0,subs="verbatim,quotes"]
----
	String result = restClient.get() <1>
		.uri("https://example.com/this-url-does-not-exist") <1>
		.retrieve()
		.onStatus(HttpStatusCode::is4xxClientError, (request, response) -> { <2>
			throw new MyCustomRuntimeException(response.getStatusCode(), response.getHeaders()); <3>
		})
		.body(String.class);
----
<1> Create a GET request for a URL that returns a 404 status code
<2> Set up a status handler for all 4xx status codes
<3> Throw a custom exception

Kotlin::
+
[source,kotlin,indent=0,subs="verbatim,quotes"]
----
	val result = restClient.get() <1>
		.uri("https://example.com/this-url-does-not-exist") <1>
		.retrieve()
		.onStatus(HttpStatusCode::is4xxClientError) { _, response -> <2>
			throw MyCustomRuntimeException(response.getStatusCode(), response.getHeaders()) } <3>
		.body<String>()
----
<1> Create a GET request for a URL that returns a 404 status code
<2> Set up a status handler for all 4xx status codes
<3> Throw a custom exception
======

==== Exchange

For more advanced scenarios, the `RestClient` gives access to the underlying HTTP request and response through the `exchange()` method, which can be used instead of `retrieve()`.
Status handlers are not applied when use `exchange()`, because the exchange function already provides access to the full response, allowing you to perform any error handling necessary.

[tabs]
======
Java::
+
[source,java,indent=0,subs="verbatim,quotes"]
----
	Pet result = restClient.get()
		.uri("https://petclinic.example.com/pets/{id}", id)
		.accept(APPLICATION_JSON)
		.exchange((request, response) -> { <1>
			if (response.getStatusCode().is4xxClientError()) { <2>
				throw new MyCustomRuntimeException(response.getStatusCode(), response.getHeaders()); <2>
			}
			else {
				Pet pet = convertResponse(response); <3>
				return pet;
			}
		});
----
<1> `exchange` provides the request and response
<2> Throw an exception when the response has a 4xx status code
<3> Convert the response into a Pet domain object

Kotlin::
+
[source,kotlin,indent=0,subs="verbatim,quotes"]
----
	val result = restClient.get()
		.uri("https://petclinic.example.com/pets/{id}", id)
		.accept(MediaType.APPLICATION_JSON)
		.exchange { request, response -> <1>
			if (response.getStatusCode().is4xxClientError()) { <2>
				throw MyCustomRuntimeException(response.getStatusCode(), response.getHeaders()) <2>
			} else {
				val pet: Pet = convertResponse(response) <3>
				pet
			}
		}
----
<1> `exchange` provides the request and response
<2> Throw an exception when the response has a 4xx status code
<3> Convert the response into a Pet domain object
======

[[rest-message-conversion]]
=== HTTP Message Conversion

xref:web/webmvc/message-converters.adoc#message-converters[See the supported HTTP message converters in the dedicated section].

==== Jackson JSON Views

To serialize only a subset of the object properties, you can specify a {baeldung-blog}/jackson-json-view-annotation[Jackson JSON View], as the following example shows:

[source,java,indent=0,subs="verbatim"]
----
	MappingJacksonValue value = new MappingJacksonValue(new User("eric", "7!jd#h23"));
	value.setSerializationView(User.WithoutPasswordView.class);
	
	ResponseEntity<Void> response = restClient.post() // or RestTemplate.postForEntity
		.contentType(APPLICATION_JSON)
		.body(value)
		.retrieve()
		.toBodilessEntity();
----

==== Multipart

To send multipart data, you need to provide a `MultiValueMap<String, Object>` whose values may be an `Object` for part content, a `Resource` for a file part, or an `HttpEntity` for part content with headers.
For example:

[source,java,indent=0,subs="verbatim"]
----
	MultiValueMap<String, Object> parts = new LinkedMultiValueMap<>();
	
	parts.add("fieldPart", "fieldValue");
	parts.add("filePart", new FileSystemResource("...logo.png"));
	parts.add("jsonPart", new Person("Jason"));
	
	HttpHeaders headers = new HttpHeaders();
	headers.setContentType(MediaType.APPLICATION_XML);
	parts.add("xmlPart", new HttpEntity<>(myBean, headers));
	
	// send using RestClient.post or RestTemplate.postForEntity
----

In most cases, you do not have to specify the `Content-Type` for each part.
The content type is determined automatically based on the `HttpMessageConverter` chosen to serialize it or, in the case of a `Resource`, based on the file extension.
If necessary, you can explicitly provide the `MediaType` with an `HttpEntity` wrapper.

Once the `MultiValueMap` is ready, you can use it as the body of a `POST` request, using `RestClient.post().body(parts)` (or `RestTemplate.postForObject`).

If the `MultiValueMap` contains at least one non-`String` value, the `Content-Type` is set to `multipart/form-data` by the `FormHttpMessageConverter`.
If the `MultiValueMap` has `String` values, the `Content-Type` defaults to `application/x-www-form-urlencoded`.
If necessary the `Content-Type` may also be set explicitly.

[[rest-request-factories]]
=== Client Request Factories

To execute the HTTP request, `RestClient` uses a client HTTP library.
These libraries are adapted via the `ClientRequestFactory` interface.
Various implementations are available:

* `JdkClientHttpRequestFactory` for Java's `HttpClient`
* `HttpComponentsClientHttpRequestFactory` for use with Apache HTTP Components `HttpClient`
* `JettyClientHttpRequestFactory` for Jetty's `HttpClient`
* `ReactorNettyClientRequestFactory` for Reactor Netty's `HttpClient`
* `SimpleClientHttpRequestFactory` as a simple default


If no request factory is specified when the `RestClient` was built, it will use the Apache or Jetty `HttpClient` if they are available on the classpath.
Otherwise, if the `java.net.http` module is loaded, it will use Java's `HttpClient`.
Finally, it will resort to the simple default.

TIP: Note that the `SimpleClientHttpRequestFactory` may raise an exception when accessing the status of a response that represents an error (for example, 401).
If this is an issue, use any of the alternative request factories.


[[rest-webclient]]
== `WebClient`

`WebClient` is a non-blocking, reactive client to perform HTTP requests. It was
introduced in 5.0 and offers an alternative to the `RestTemplate`, with support for
synchronous, asynchronous, and streaming scenarios.

`WebClient` supports the following:

* Non-blocking I/O
* Reactive Streams back pressure
* High concurrency with fewer hardware resources
* Functional-style, fluent API that takes advantage of Java 8 lambdas
* Synchronous and asynchronous interactions
* Streaming up to or streaming down from a server

See xref:web/webflux-webclient.adoc[WebClient] for more details.


[[rest-resttemplate]]
== `RestTemplate`

The `RestTemplate` provides a high-level API over HTTP client libraries in the form of a classic Spring Template class.
It exposes the following groups of overloaded methods:

NOTE: The xref:integration/rest-clients.adoc#rest-restclient[`RestClient`] offers a more modern API for synchronous HTTP access.
For asynchronous and streaming scenarios, consider the reactive xref:web/webflux-webclient.adoc[WebClient].

[[rest-overview-of-resttemplate-methods-tbl]]
.RestTemplate methods
[cols="1,3"]
|===
| Method group | Description

| `getForObject`
| Retrieves a representation via GET.

| `getForEntity`
| Retrieves a `ResponseEntity` (that is, status, headers, and body) by using GET.

| `headForHeaders`
| Retrieves all headers for a resource by using HEAD.

| `postForLocation`
| Creates a new resource by using POST and returns the `Location` header from the response.

| `postForObject`
| Creates a new resource by using POST and returns the representation from the response.

| `postForEntity`
| Creates a new resource by using POST and returns the representation from the response.

| `put`
| Creates or updates a resource by using PUT.

| `patchForObject`
| Updates a resource by using PATCH and returns the representation from the response.
Note that the JDK `HttpURLConnection` does not support `PATCH`, but Apache HttpComponents and others do.

| `delete`
| Deletes the resources at the specified URI by using DELETE.

| `optionsForAllow`
| Retrieves allowed HTTP methods for a resource by using ALLOW.

| `exchange`
| More generalized (and less opinionated) version of the preceding methods that provides extra flexibility when needed.
It accepts a `RequestEntity` (including HTTP method, URL, headers, and body as input) and returns a `ResponseEntity`.

These methods allow the use of `ParameterizedTypeReference` instead of `Class` to specify
a response type with generics.

| `execute`
| The most generalized way to perform a request, with full control over request
preparation and response extraction through callback interfaces.

|===

=== Initialization

`RestTemplate` uses the same HTTP library abstraction as `RestClient`.
By default, it uses the `SimpleClientHttpRequestFactory`, but this can be changed via the constructor.
See <<rest-request-factories>>.

NOTE: `RestTemplate` can be instrumented for observability, in order to produce metrics and traces.
See the xref:integration/observability.adoc#http-client.resttemplate[RestTemplate Observability support] section.

[[rest-template-body]]
=== Body

Objects passed into and returned from `RestTemplate` methods are converted to and from HTTP messages
with the help of an `HttpMessageConverter`, see <<rest-message-conversion>>.

=== Migrating from `RestTemplate` to `RestClient`

The following table shows `RestClient` equivalents for `RestTemplate` methods.
It can be used to migrate from the latter to the former.

.RestClient equivalents for RestTemplate methods
[cols="1,1", options="header"]
|===
| `RestTemplate` method | `RestClient` equivalent

| `getForObject(String, Class, Object...)`
| `get()
.uri(String, Object...)
.retrieve()
.body(Class)`

| `getForObject(String, Class, Map)`
| `get()
.uri(String, Map)
.retrieve()
.body(Class)`

| `getForObject(URI, Class)`
| `get()
.uri(URI)
.retrieve()
.body(Class)`


| `getForEntity(String, Class, Object...)`
| `get()
.uri(String, Object...)
.retrieve()
.toEntity(Class)`

| `getForEntity(String, Class, Map)`
| `get()
.uri(String, Map)
.retrieve()
.toEntity(Class)`

| `getForEntity(URI, Class)`
| `get()
.uri(URI)
.retrieve()
.toEntity(Class)`


| `headForHeaders(String, Object...)`
| `head()
.uri(String, Object...)
.retrieve()
.toBodilessEntity()
.getHeaders()`

| `headForHeaders(String, Map)`
| `head()
.uri(String, Map)
.retrieve()
.toBodilessEntity()
.getHeaders()`

| `headForHeaders(URI)`
| `head()
.uri(URI)
.retrieve()
.toBodilessEntity()
.getHeaders()`


| `postForLocation(String, Object, Object...)`
| `post()
.uri(String, Object...)
.body(Object).retrieve()
.toBodilessEntity()
.getLocation()`

| `postForLocation(String, Object, Map)`
| `post()
.uri(String, Map)
.body(Object)
.retrieve()
.toBodilessEntity()
.getLocation()`

| `postForLocation(URI, Object)`
| `post()
.uri(URI)
.body(Object)
.retrieve()
.toBodilessEntity()
.getLocation()`


| `postForObject(String, Object, Class, Object...)`
| `post()
.uri(String, Object...)
.body(Object)
.retrieve()
.body(Class)`

| `postForObject(String, Object, Class, Map)`
| `post()
.uri(String, Map)
.body(Object)
.retrieve()
.body(Class)`

| `postForObject(URI, Object, Class)`
| `post()
.uri(URI)
.body(Object)
.retrieve()
.body(Class)`


| `postForEntity(String, Object, Class, Object...)`
| `post()
.uri(String, Object...)
.body(Object)
.retrieve()
.toEntity(Class)`

| `postForEntity(String, Object, Class, Map)`
| `post()
.uri(String, Map)
.body(Object)
.retrieve()
.toEntity(Class)`

| `postForEntity(URI, Object, Class)`
| `post()
.uri(URI)
.body(Object)
.retrieve()
.toEntity(Class)`


| `put(String, Object, Object...)`
| `put()
.uri(String, Object...)
.body(Object)
.retrieve()
.toBodilessEntity()`

| `put(String, Object, Map)`
| `put()
.uri(String, Map)
.body(Object)
.retrieve()
.toBodilessEntity()`

| `put(URI, Object)`
| `put()
.uri(URI)
.body(Object)
.retrieve()
.toBodilessEntity()`


| `patchForObject(String, Object, Class, Object...)`
| `patch()
.uri(String, Object...)
.body(Object)
.retrieve()
.body(Class)`

| `patchForObject(String, Object, Class, Map)`
| `patch()
.uri(String, Map)
.body(Object)
.retrieve()
.body(Class)`

| `patchForObject(URI, Object, Class)`
| `patch()
.uri(URI)
.body(Object)
.retrieve()
.body(Class)`


| `delete(String, Object...)`
| `delete()
.uri(String, Object...)
.retrieve()
.toBodilessEntity()`

| `delete(String, Map)`
| `delete()
.uri(String, Map)
.retrieve()
.toBodilessEntity()`

| `delete(URI)`
| `delete()
.uri(URI)
.retrieve()
.toBodilessEntity()`


| `optionsForAllow(String, Object...)`
| `options()
.uri(String, Object...)
.retrieve()
.toBodilessEntity()
.getAllow()`

| `optionsForAllow(String, Map)`
| `options()
.uri(String, Map)
.retrieve()
.toBodilessEntity()
.getAllow()`

| `optionsForAllow(URI)`
| `options()
.uri(URI)
.retrieve()
.toBodilessEntity()
.getAllow()`


| `exchange(String, HttpMethod, HttpEntity, Class, Object...)`
| `method(HttpMethod)
.uri(String, Object...)
.headers(Consumer<HttpHeaders>)
.body(Object)
.retrieve()
.toEntity(Class)` footnote:http-entity[`HttpEntity` headers and body have to be supplied to the `RestClient` via `headers(Consumer<HttpHeaders>)` and `body(Object)`.]

| `exchange(String, HttpMethod, HttpEntity, Class, Map)`
| `method(HttpMethod)
.uri(String, Map)
.headers(Consumer<HttpHeaders>)
.body(Object)
.retrieve()
.toEntity(Class)` footnote:http-entity[]

| `exchange(URI, HttpMethod, HttpEntity, Class)`
| `method(HttpMethod)
.uri(URI)
.headers(Consumer<HttpHeaders>)
.body(Object)
.retrieve()
.toEntity(Class)` footnote:http-entity[]


| `exchange(String, HttpMethod, HttpEntity, ParameterizedTypeReference, Object...)`
| `method(HttpMethod)
.uri(String, Object...)
.headers(Consumer<HttpHeaders>)
.body(Object)
.retrieve()
.toEntity(ParameterizedTypeReference)` footnote:http-entity[]

| `exchange(String, HttpMethod, HttpEntity, ParameterizedTypeReference, Map)`
| `method(HttpMethod)
.uri(String, Map)
.headers(Consumer<HttpHeaders>)
.body(Object)
.retrieve()
.toEntity(ParameterizedTypeReference)` footnote:http-entity[]

| `exchange(URI, HttpMethod, HttpEntity, ParameterizedTypeReference)`
| `method(HttpMethod)
.uri(URI)
.headers(Consumer<HttpHeaders>)
.body(Object)
.retrieve()
.toEntity(ParameterizedTypeReference)` footnote:http-entity[]


| `exchange(RequestEntity, Class)`
| `method(HttpMethod)
.uri(URI)
.headers(Consumer<HttpHeaders>)
.body(Object)
.retrieve()
.toEntity(Class)` footnote:request-entity[`RequestEntity` method, URI, headers and body have to be supplied to the `RestClient` via `method(HttpMethod)`, `uri(URI)`, `headers(Consumer<HttpHeaders>)` and `body(Object)`.]

| `exchange(RequestEntity, ParameterizedTypeReference)`
| `method(HttpMethod)
.uri(URI)
.headers(Consumer<HttpHeaders>)
.body(Object)
.retrieve()
.toEntity(ParameterizedTypeReference)` footnote:request-entity[]


| `execute(String, HttpMethod, RequestCallback, ResponseExtractor, Object...)`
| `method(HttpMethod)
.uri(String, Object...)
.exchange(ExchangeFunction)`

| `execute(String, HttpMethod, RequestCallback, ResponseExtractor, Map)`
| `method(HttpMethod)
.uri(String, Map)
.exchange(ExchangeFunction)`

| `execute(URI, HttpMethod, RequestCallback, ResponseExtractor)`
| `method(HttpMethod)
.uri(URI)
.exchange(ExchangeFunction)`

|===


[[rest-http-interface]]
== HTTP Interface Clients

You can define an HTTP Service as a Java interface with `@HttpExchange` methods, and use
`HttpServiceProxyFactory` to create a client proxy from it for remote access over HTTP via
`RestClient`, `WebClient`, or `RestTemplate`. On the server side, an `@Controller` class
can implement the same interface to handle requests with
xref:web/webmvc/mvc-controller/ann-requestmapping.adoc#mvc-ann-httpexchange-annotation[@HttpExchange]
controller methods.


First, create the Java interface:

[source,java,indent=0,subs="verbatim,quotes"]
----
	public interface RepositoryService {

		@GetExchange("/repos/{owner}/{repo}")
		Repository getRepository(@PathVariable String owner, @PathVariable String repo);

		// more HTTP exchange methods...

	}
----

Optionally, use `@HttpExchange` at the type level to declare common attributes for all methods:

[source,java,indent=0,subs="verbatim,quotes"]
----
	@HttpExchange(url = "/repos/{owner}/{repo}", accept = "application/vnd.github.v3+json")
	public interface RepositoryService {

		@GetExchange
		Repository getRepository(@PathVariable String owner, @PathVariable String repo);

		@PatchExchange(contentType = MediaType.APPLICATION_FORM_URLENCODED_VALUE)
		void updateRepository(@PathVariable String owner, @PathVariable String repo,
				@RequestParam String name, @RequestParam String description, @RequestParam String homepage);

	}
----


Next, configure the client and create the `HttpServiceProxyFactory`:

[source,java,indent=0,subs="verbatim,quotes"]
----
	// Using RestClient...

	RestClient restClient = RestClient.create("...");
	RestClientAdapter adapter = RestClientAdapter.create(restClient);

	// or WebClient...

	WebClient webClient = WebClient.create("...");
	WebClientAdapter adapter = WebClientAdapter.create(webClient);

	// or RestTemplate...

	RestTemplate restTemplate = new RestTemplate();
	RestTemplateAdapter adapter = RestTemplateAdapter.create(restTemplate);

	HttpServiceProxyFactory factory = HttpServiceProxyFactory.builderFor(adapter).build();
----

Now, you're ready to create client proxies:

[source,java,indent=0,subs="verbatim,quotes"]
----
	RepositoryService service = factory.createClient(RepositoryService.class);
	// Use service methods for remote calls...
----

<<<<<<< HEAD


=======
>>>>>>> 25b4e29f
[[rest-http-interface-method-parameters]]
=== Method Parameters

`@HttpExchange` methods support flexible method signatures with the following inputs:

[cols="1,2", options="header"]
|===
| Method parameter | Description

| `URI`
| Dynamically set the URL for the request, overriding the annotation's `url` attribute.

| `UriBuilderFactory`
| Provide a `UriBuilderFactory` to expand the URI template and URI variables with.
  In effect, replaces the `UriBuilderFactory` (and its base URL) of the underlying client.

| `HttpMethod`
| Dynamically set the HTTP method for the request, overriding the annotation's `method` attribute

| `@RequestHeader`
| Add a request header or multiple headers. The argument may be a single value,
  a `Collection<?>` of values, `Map<String, ?>`,`MultiValueMap<String, ?>`.
  Type conversion is supported for non-String values. Header values are added and
  do not override already added header values.

| `@PathVariable`
| Add a variable for expand a placeholder in the request URL. The argument may be a
  `Map<String, ?>` with multiple variables, or an individual value. Type conversion
  is supported for non-String values.

| `@RequestAttribute`
| Provide an `Object` to add as a request attribute. Only supported by `RestClient`
  and `WebClient`.

| `@RequestBody`
| Provide the body of the request either as an Object to be serialized, or a
  Reactive Streams `Publisher` such as `Mono`, `Flux`, or any other async type supported
  through the configured `ReactiveAdapterRegistry`.

| `@RequestParam`
| Add a request parameter or multiple parameters. The argument may be a `Map<String, ?>`
  or `MultiValueMap<String, ?>` with multiple parameters, a `Collection<?>` of values, or
  an individual value. Type conversion is supported for non-String values.

  When `"content-type"` is set to `"application/x-www-form-urlencoded"`, request
  parameters are encoded in the request body. Otherwise, they are added as URL query
  parameters.

| `@RequestPart`
| Add a request part, which may be a String (form field), `Resource` (file part),
  Object (entity to be encoded, for example, as JSON), `HttpEntity` (part content and headers),
  a Spring `Part`, or Reactive Streams `Publisher` of any of the above.

| `MultipartFile`
| Add a request part from a `MultipartFile`, typically used in a Spring MVC controller
  where it represents an uploaded file.

| `@CookieValue`
| Add a cookie or multiple cookies. The argument may be a `Map<String, ?>` or
  `MultiValueMap<String, ?>` with multiple cookies, a `Collection<?>` of values, or an
  individual value. Type conversion is supported for non-String values.

|===

Method parameters cannot be `null` unless the `required` attribute (where available on a
parameter annotation) is set to `false`, or the parameter is marked optional as determined by
{spring-framework-api}/core/MethodParameter.html#isOptional()[`MethodParameter#isOptional`].

<<<<<<< HEAD
`RestClientAdapter` provides additional support for a method parameter of type
`StreamingHttpOutputMessage.Body` that allows sending the request body by writing to an
`OutputStream`.


=======
[[rest-http-interface.custom-resolver]]
=== Custom argument resolver
>>>>>>> 25b4e29f

[[rest-http-interface.custom-resolver]]
=== Custom Arguments

You can configure a custom `HttpServiceArgumentResolver`. The example interface below
uses a custom `Search` method parameter type:

include-code::./CustomHttpServiceArgumentResolver[tag=httpinterface,indent=0]

A custom argument resolver could be implemented like this:

include-code::./CustomHttpServiceArgumentResolver[tag=argumentresolver,indent=0]

To configure the custom argument resolver:

include-code::./CustomHttpServiceArgumentResolver[tag=usage,indent=0]

TIP: By default, `RequestEntity` is not supported as a method parameter, instead encouraging
the use of more fine-grained method parameters for individual parts of the request.



[[rest-http-interface-return-values]]
=== Return Values

The supported return values depend on the underlying client.

Clients adapted to `HttpExchangeAdapter` such as `RestClient` and `RestTemplate`
support synchronous return values:

[cols="1,2", options="header"]
|===
| Method return value | Description

| `void`
| Perform the given request.

| `HttpHeaders`
| Perform the given request and return the response headers.

| `<T>`
| Perform the given request and decode the response content to the declared return type.

| `ResponseEntity<Void>`
| Perform the given request and return a `ResponseEntity` with the status and headers.

| `ResponseEntity<T>`
| Perform the given request, decode the response content to the declared return type, and
  return a `ResponseEntity` with the status, headers, and the decoded body.

|===

Clients adapted to `ReactorHttpExchangeAdapter` such as `WebClient`, support all of above
as well as reactive variants. The table below shows Reactor types, but you can also use
other reactive types that are supported through the `ReactiveAdapterRegistry`:

[cols="1,2", options="header"]
|===
| Method return value | Description

| `Mono<Void>`
| Perform the given request, and release the response content, if any.

| `Mono<HttpHeaders>`
| Perform the given request, release the response content, if any, and return the
response headers.

| `Mono<T>`
| Perform the given request and decode the response content to the declared return type.

| `Flux<T>`
| Perform the given request and decode the response content to a stream of the declared
element type.

| `Mono<ResponseEntity<Void>>`
| Perform the given request, and release the response content, if any, and return a
`ResponseEntity` with the status and headers.

| `Mono<ResponseEntity<T>>`
| Perform the given request, decode the response content to the declared return type, and
return a `ResponseEntity` with the status, headers, and the decoded body.

| `Mono<ResponseEntity<Flux<T>>`
| Perform the given request, decode the response content to a stream of the declared
element type, and return a `ResponseEntity` with the status, headers, and the decoded
response body stream.

|===

By default, the timeout for synchronous return values with `ReactorHttpExchangeAdapter`
depends on how the underlying HTTP client is configured. You can set a `blockTimeout`
value on the adapter level as well, but we recommend relying on timeout settings of the
underlying HTTP client, which operates at a lower level and provides more control.

<<<<<<< HEAD
`RestClientAdapter` provides supports additional support for a return value of type
`InputStream` or `ResponseEntity<InputStream>` that provides access to the raw response
body content.

=======
[[rest-http-interface-exceptions]]
=== Error Handling
>>>>>>> 25b4e29f


[[rest-http-interface-exceptions]]
=== Error Handling

To customize error handling for HTTP Service client proxies, you can configure the
underlying client as needed. By default, clients raise an exception for 4xx and 5xx HTTP
status codes. To customize this, register a response status handler that applies to all
responses performed through the client as follows:

[source,java,indent=0,subs="verbatim,quotes"]
----
	// For RestClient
	RestClient restClient = RestClient.builder()
			.defaultStatusHandler(HttpStatusCode::isError, (request, response) -> ...)
			.build();
	RestClientAdapter adapter = RestClientAdapter.create(restClient);

	// or for WebClient...
	WebClient webClient = WebClient.builder()
			.defaultStatusHandler(HttpStatusCode::isError, resp -> ...)
			.build();
	WebClientAdapter adapter = WebClientAdapter.create(webClient);

	// or for RestTemplate...
	RestTemplate restTemplate = new RestTemplate();
	restTemplate.setErrorHandler(myErrorHandler);

	RestTemplateAdapter adapter = RestTemplateAdapter.create(restTemplate);

	HttpServiceProxyFactory factory = HttpServiceProxyFactory.builderFor(adapter).build();
----

For more details and options such as suppressing error status codes, see the reference
documentation for each client, as well as the Javadoc of `defaultStatusHandler` in
`RestClient.Builder` or `WebClient.Builder`, and the `setErrorHandler` of `RestTemplate`.



[[rest-http-interface-adapter-decorator]]
=== Decorating the Adapter

`HttpExchangeAdapter` and `ReactorHttpExchangeAdapter` are contracts that decouple HTTP
Interface client infrastructure from the details of invoking the underlying
client. There are adapter implementations for `RestClient`, `WebClient`, and
`RestTemplate`.

Occasionally, it may be useful to intercept client invocations through a decorator
configurable in the `HttpServiceProxyFactory.Builder`. For example, you can apply
built-in decorators to suppress 404 exceptions and return a `ResponseEntity` with
`NOT_FOUND` and a `null` body:

[source,java,indent=0,subs="verbatim,quotes"]
----
	// For RestClient
	HttpServiceProxyFactory factory = HttpServiceProxyFactory.builderFor(restCqlientAdapter)
			.exchangeAdapterDecorator(NotFoundRestClientAdapterDecorator::new)
			.build();

	// or for WebClient...
	HttpServiceProxyFactory proxyFactory = HttpServiceProxyFactory.builderFor(webClientAdapter)
			.exchangeAdapterDecorator(NotFoundWebClientAdapterDecorator::new)
			.build();
----



[[rest-http-interface-group-config]]
=== HTTP Interface Groups

It's trivial to create client proxies with `HttpServiceProxyFactory`, but to have them
declared as beans leads to repetitive configuration. You may also have multiple
target hosts, and therefore multiple clients to configure, and even more client proxy
beans to create.

To make it easier to work with interface clients at scale the Spring Framework provides
dedicated configuration support. It lets applications focus on identifying HTTP Services
by group, and customizing the client for each group, while the framework transparently
creates a registry of client proxies, and declares each proxy as a bean.

An HTTP Service group is simply a set of interfaces that share the same client setup and
`HttpServiceProxyFactory` instance to create proxies. Typically, that means one group per
host, but you can have more than one group for the same target host in case the
underlying client needs to be configured differently.

One way to declare HTTP Service groups is via `@ImportHttpServices` annotations in
`@Configuration` classes as shown below:

[source,java,indent=0,subs="verbatim,quotes"]
----
	@Configuration
	@ImportHttpServices(group = "echo", types = {EchoServiceA.class, EchoServiceB.class}) // <1>
	@ImportHttpServices(group = "greeting", basePackageClasses = GreetServiceA.class) // <2>
	public class ClientConfig {
	}

----
<1> Manually list interfaces for group "echo"
<2> Detect interfaces for group "greeting" under a base package

It is also possible to declare groups programmatically by creating an HTTP Service
registrar and then importing it:

[source,java,indent=0,subs="verbatim,quotes"]
----
	public class MyHttpServiceRegistrar extends AbstractHttpServiceRegistrar { // <1>

		@Override
		protected void registerHttpServices(GroupRegistry registry, AnnotationMetadata metadata) {
			registry.forGroup("echo").register(EchoServiceA.class, EchoServiceB.class); // <2>
			registry.forGroup("greeting").detectInBasePackages(GreetServiceA.class); // <3>
		}
	}

	@Configuration
	@Import(MyHttpServiceRegistrar.class) // <4>
	public class ClientConfig {
	}

----
<1> Create extension class of `AbstractHttpServiceRegistrar`
<2> Manually list interfaces for group "echo"
<3> Detect interfaces for group "greeting" under a base package
<4> Import the registrar

<<<<<<< HEAD
TIP: You can mix and match `@ImportHttpService` annotations with programmatic registrars,
and you can spread the imports across multiple configuration classes. All imports
contribute collaboratively the same, shared `HttpServiceProxyRegistry` instance.

Once HTTP Service groups are declared, add an `HttpServiceGroupConfigurer` bean to
customize the client for each group. For example:

[source,java,indent=0,subs="verbatim,quotes"]
----
	@Configuration
	@ImportHttpServices(group = "echo", types = {EchoServiceA.class, EchoServiceB.class})
	@ImportHttpServices(group = "greeting", basePackageClasses = GreetServiceA.class)
	public class ClientConfig {

		@Bean
		public RestClientHttpServiceGroupConfigurer groupConfigurer() {
			return groups -> {
				// configure client for group "echo"
				groups.filterByName("echo").forEachClient((group, clientBuilder) -> ...);

				// configure the clients for all groups
				groups.forEachClient((group, clientBuilder) -> ...);

				// configure client and proxy factory for each group
				groups.forEachGroup((group, clientBuilder, factoryBuilder) -> ...);
			};
		}
	}
----

TIP: Spring Boot uses an `HttpServiceGroupConfigurer` to add support for client properties
by HTTP Service group, Spring Security to add OAuth support, and Spring Cloud to add load
balancing.

As a result of the above, each client proxy is available as a bean that you can
conveniently autowire by type:

[source,java,indent=0,subs="verbatim,quotes"]
----
	@RestController
	public class EchoController {

		private final EchoService echoService;

		public EchoController(EchoService echoService) {
			this.echoService = echoService;
		}

		// ...
	}
----

However, if there are multiple client proxies of the same type, e.g. the same interface
in multiple groups, then there is no unique bean of that type, and you cannot autowire by
type only. For such cases, you can work directly with the `HttpServiceProxyRegistry` that
holds all proxies, and obtain the ones you need by group:

[source,java,indent=0,subs="verbatim,quotes"]
----
	@RestController
	public class EchoController {

		private final EchoService echoService1;

		private final EchoService echoService2;

		public EchoController(HttpServiceProxyRegistry registry) {
			this.echoService1 = registry.getClient("echo1", EchoService.class); // <1>
			this.echoService2 = registry.getClient("echo2", EchoService.class); // <2>
		}

		// ...
	}
----
<1> Access the `EchoService` client proxy for group "echo1"
<2> Access the `EchoService` client proxy for group "echo2"
=======
For more details and options, see the Javadoc of `setErrorHandler` in `RestTemplate` and
the `ResponseErrorHandler` hierarchy.
>>>>>>> 25b4e29f
<|MERGE_RESOLUTION|>--- conflicted
+++ resolved
@@ -928,11 +928,6 @@
 	// Use service methods for remote calls...
 ----
 
-<<<<<<< HEAD
-
-
-=======
->>>>>>> 25b4e29f
 [[rest-http-interface-method-parameters]]
 === Method Parameters
 
@@ -1001,16 +996,9 @@
 parameter annotation) is set to `false`, or the parameter is marked optional as determined by
 {spring-framework-api}/core/MethodParameter.html#isOptional()[`MethodParameter#isOptional`].
 
-<<<<<<< HEAD
 `RestClientAdapter` provides additional support for a method parameter of type
 `StreamingHttpOutputMessage.Body` that allows sending the request body by writing to an
 `OutputStream`.
-
-
-=======
-[[rest-http-interface.custom-resolver]]
-=== Custom argument resolver
->>>>>>> 25b4e29f
 
 [[rest-http-interface.custom-resolver]]
 === Custom Arguments
@@ -1105,16 +1093,9 @@
 value on the adapter level as well, but we recommend relying on timeout settings of the
 underlying HTTP client, which operates at a lower level and provides more control.
 
-<<<<<<< HEAD
 `RestClientAdapter` provides supports additional support for a return value of type
 `InputStream` or `ResponseEntity<InputStream>` that provides access to the raw response
 body content.
-
-=======
-[[rest-http-interface-exceptions]]
-=== Error Handling
->>>>>>> 25b4e29f
-
 
 [[rest-http-interface-exceptions]]
 === Error Handling
@@ -1239,7 +1220,6 @@
 <3> Detect interfaces for group "greeting" under a base package
 <4> Import the registrar
 
-<<<<<<< HEAD
 TIP: You can mix and match `@ImportHttpService` annotations with programmatic registrars,
 and you can spread the imports across multiple configuration classes. All imports
 contribute collaboratively the same, shared `HttpServiceProxyRegistry` instance.
@@ -1315,8 +1295,4 @@
 	}
 ----
 <1> Access the `EchoService` client proxy for group "echo1"
-<2> Access the `EchoService` client proxy for group "echo2"
-=======
-For more details and options, see the Javadoc of `setErrorHandler` in `RestTemplate` and
-the `ResponseErrorHandler` hierarchy.
->>>>>>> 25b4e29f
+<2> Access the `EchoService` client proxy for group "echo2"